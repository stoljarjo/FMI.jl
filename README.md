![FMI.jl Logo](https://github.com/ThummeTo/FMI.jl/blob/main/logo/dark/fmijl_logo_640_320.png "FMI.jl Logo")
# FMI.jl

## What is FMI.jl?
[*FMI.jl*](https://github.com/ThummeTo/FMI.jl) is a free-to-use software library for the Julia programming language which integrates the **F**unctional **M**ock-Up **I**nterface ([fmi-standard.org](http://fmi-standard.org/)): load or create, parameterize, simulate and plot FMUs seamlessly inside the Julia programming language!

[![Dev Docs](https://img.shields.io/badge/docs-dev-blue.svg)](https://ThummeTo.github.io/FMI.jl/dev) 
[![Run Tests](https://github.com/ThummeTo/FMI.jl/actions/workflows/Test.yml/badge.svg)](https://github.com/ThummeTo/FMI.jl/actions/workflows/Test.yml)
[![Run Examples](https://github.com/ThummeTo/FMI.jl/actions/workflows/Example.yml/badge.svg?branch=examples)](https://github.com/ThummeTo/FMI.jl/actions/workflows/Example.yml)
[![Build Docs](https://github.com/ThummeTo/FMI.jl/actions/workflows/Documentation.yml/badge.svg)](https://github.com/ThummeTo/FMI.jl/actions/workflows/Documentation.yml)
[![Coverage](https://codecov.io/gh/ThummeTo/FMI.jl/branch/main/graph/badge.svg)](https://codecov.io/gh/ThummeTo/FMI.jl)
[![ColPrac: Contributor's Guide on Collaborative Practices for Community Packages](https://img.shields.io/badge/ColPrac-Contributor's%20Guide-blueviolet)](https://github.com/SciML/ColPrac)


## How can I use FMI.jl?
<<<<<<< HEAD
1. open a Julia-Command-Window, activate your preferred environment
1. goto package manager using ```]```
1. type ```add FMI``` or ```add "https://github.com/ThummeTo/FMI.jl"```
1. test the installation
    ```julia
    julia> ]

    (@v1.6) pkg> add FMI
    ```

    If you want to check that everything works correctly, you can run the tests bundled with FMI.jl:
    ```julia
    julia> using Pkg

    julia> Pkg.test("FMI")
    ```

    Additionally, you can check the version of FMI.jl that you have installed with the ```status``` command.
    ```julia
    julia> ]
    (@v1.6) pkg> status FMI
    ```

    Throughout the rest of the tutorial we assume that you have installed the FMI.jl package and have typed ```using FMI``` which loads the package:

    ```julia
    julia> using FMI
    ```
1. have a look inside the ```examples``` folder in the examples branch ([Link](https://github.com/ThummeTo/FMI.jl/tree/examples/examples))
=======
1. Open a Julia-Command-Window, activate your preferred environment.
1. Goto package manager using ```]```.
1. Type ```add FMI``` or ```add "https://github.com/ThummeTo/FMI.jl"```.
1. Have a look inside the [examples folder](https://github.com/ThummeTo/FMI.jl/tree/main/example) or the [examples section](https://thummeto.github.io/FMI.jl/dev/examples/overview/) of the documentation. All examples are available as Julia-Script (*.jl*), Jupyter-Notebook (*.ipynb*) and Markdown (*.md*).
>>>>>>> bffd3c9e

## How can I simulate a FMU and plot values?
```julia
using FMI, Plots

# load and instantiate a FMU
myFMU = fmiLoad(pathToFMU)

# simulate from t=0.0s until t=10.0s and record the FMU variable named "mass.s"
simData = fmiSimulate(myFMU, 0.0, 10.0; recordValues=["mass.s"])

# plot it!
fmiPlot(simData)

# free memory
fmiUnload(myFMU)
```

## What is currently supported in FMI.jl?
- importing the full FMI 2.0.3 and FMI 3.0.0 command set, including optional specials like `fmi2GetState`, `fmi2SetState` and `fmi2GetDirectionalDerivatives`
- parameterization, simulation & plotting of CS- and ME-FMUs
- event-handling for imported discontinuous ME-FMUs

|                                   | **FMI2.0.3** |        | **FMI3.0**      |        |
|-----------------------------------|--------------|--------|-----------------|--------|
|                                   | Import       | Export | Import          | Export |
| CS                                | ✓✓           | ~~     | ✓               | ~      |
| ME (continuous)                   | ✓✓           | ✓✓     | ✓               | ~      |
| ME (discontinuous)                | ✓✓           | ✓✓     | ✓               | ~      |
| SE                 		    | -            | -      | ✓               | ~      |
| Explicit solvers                  | ✓✓           | ✓✓     | ✓               | ~      |
| Implicit solvers (autodiff=false) | ✓✓           | ~~     | ✓               | ~      |
| Implicit solvers (autodiff=true)  | ✓            | ~~     | ~~              | ~      |
| get/setState                      | ✓✓           | ~      | ✓               | ~      |
| getDirectionalDerivatives         | ✓✓           | ~      | ✓               | ~      |
| getAdjointDerivatives             | -            | -      | ✓               | ~      |

✓✓ supported & tested

✓  beta supported, untested

~~ work in progress

~  planned

\-  not supported by the corresponding FMI standard

x  not planned

## What FMI.jl-Library to use?
![FMI.jl Logo](https://github.com/ThummeTo/FMI.jl/blob/main/docs/src/assets/FMI_JL_family.png "FMI.jl Family")
To keep dependencies nice and clean, the original package [*FMI.jl*](https://github.com/ThummeTo/FMI.jl) had been split into new packages:
- [*FMI.jl*](https://github.com/ThummeTo/FMI.jl): High level loading, manipulating, saving or building entire FMUs from scratch
- [*FMIImport.jl*](https://github.com/ThummeTo/FMIImport.jl): Importing FMUs into Julia
- [*FMIExport.jl*](https://github.com/ThummeTo/FMIExport.jl): Exporting stand-alone FMUs from Julia Code
- [*FMICore.jl*](https://github.com/ThummeTo/FMICore.jl): C-code wrapper for the FMI-standard
- [*FMIBuild.jl*](https://github.com/ThummeTo/FMIBuild.jl): Compiler/Compilation dependencies for FMIExport.jl
- [*FMIFlux.jl*](https://github.com/ThummeTo/FMIFlux.jl): Machine Learning with FMUs (differentiation over FMUs)
- [*FMIZoo.jl*](https://github.com/ThummeTo/FMIZoo.jl): A collection of testing and example FMUs

## What is further under development in FMI.jl?
- FMI Cross Checks (as soon as the successor is available)
- nice documentation & doc-strings
- more examples/tutorials
- ...

## What is planned for FMI.jl?
- SSP 1.0 support
- ...

## What Platforms are supported?
[*FMI.jl*](https://github.com/ThummeTo/FMI.jl) is tested (and testing) under Julia Versions *1.6.5 LTS* (64-bit) and *latest* (64-bit) on Windows *latest* (64-bit) and Ubuntu *latest* (64-bit). Mac and Julia (32-bit) should work, but untested.

## How to cite? Related publications?
Tobias Thummerer, Lars Mikelsons and Josef Kircher. 2021. **NeuralFMU: towards structural integration of FMUs into neural networks.** Martin Sjölund, Lena Buffoni, Adrian Pop and Lennart Ochel (Ed.). Proceedings of 14th Modelica Conference 2021, Linköping, Sweden, September 20-24, 2021. Linköping University Electronic Press, Linköping (Linköping Electronic Conference Proceedings ; 181), 297-306. [DOI: 10.3384/ecp21181297](https://doi.org/10.3384/ecp21181297)

Tobias Thummerer, Johannes Tintenherr, Lars Mikelsons 2021 **Hybrid modeling of the human cardiovascular system using NeuralFMUs** Journal of Physics: Conference Series 2090, 1, 012155. [DOI: 10.1088/1742-6596/2090/1/012155](https://doi.org/10.1088/1742-6596/2090/1/012155)

## Interested in Hybrid Modelling in Julia using FMUs?
See [*FMIFlux.jl*](https://github.com/ThummeTo/FMIFlux.jl).<|MERGE_RESOLUTION|>--- conflicted
+++ resolved
@@ -13,11 +13,10 @@
 
 
 ## How can I use FMI.jl?
-<<<<<<< HEAD
-1. open a Julia-Command-Window, activate your preferred environment
-1. goto package manager using ```]```
-1. type ```add FMI``` or ```add "https://github.com/ThummeTo/FMI.jl"```
-1. test the installation
+1. Open a Julia-Command-Window, activate your preferred environment
+1. Goto package manager using ```]```.
+1. Type ```add FMI``` or ```add "https://github.com/ThummeTo/FMI.jl"```
+1. Test the installation.
     ```julia
     julia> ]
 
@@ -42,13 +41,7 @@
     ```julia
     julia> using FMI
     ```
-1. have a look inside the ```examples``` folder in the examples branch ([Link](https://github.com/ThummeTo/FMI.jl/tree/examples/examples))
-=======
-1. Open a Julia-Command-Window, activate your preferred environment.
-1. Goto package manager using ```]```.
-1. Type ```add FMI``` or ```add "https://github.com/ThummeTo/FMI.jl"```.
-1. Have a look inside the [examples folder](https://github.com/ThummeTo/FMI.jl/tree/main/example) or the [examples section](https://thummeto.github.io/FMI.jl/dev/examples/overview/) of the documentation. All examples are available as Julia-Script (*.jl*), Jupyter-Notebook (*.ipynb*) and Markdown (*.md*).
->>>>>>> bffd3c9e
+1. Have a look inside the [examples folder](https://github.com/ThummeTo/FMI.jl/tree/examples/examples) in the examples branch or the [examples section](https://thummeto.github.io/FMI.jl/dev/examples/overview/) of the documentation. All examples are available as Julia-Script (*.jl*), Jupyter-Notebook (*.ipynb*) and Markdown (*.md*).
 
 ## How can I simulate a FMU and plot values?
 ```julia
