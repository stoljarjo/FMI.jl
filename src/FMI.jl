--- conflicted
+++ resolved
@@ -147,7 +147,6 @@
 end
 
 """
-<<<<<<< HEAD
 
     fmiGetDerivativeDependencies(fmu::FMU2)
 
@@ -163,8 +162,6 @@
 end
 
 """   
-=======
->>>>>>> 6637cca3
 
     fmiStringToValueReference(dataStruct::Union{FMU2, fmi2ModelDescription, FMU3, fmmi3ModelDescription}, identifier::Union{String, AbstractArray{String}})
 
