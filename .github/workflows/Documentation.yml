name: Documentation

on:
  workflow_run:
    workflows: ["Run Examples"]
    types:
      - completed
  push:
    branches: 
      - main
    paths:
      - 'docs/**'
      - 'README.md'
    tags: 
      - '*'

jobs:
  trigger:
<<<<<<< HEAD
    runs-on: ubuntu-latest
    steps:
      - name: "Check out repository"
        uses: actions/checkout@v3

      - name: "Set path filter"
        uses: dorny/paths-filter@v2
        id: filter
        with:
          list-files: shell
          filters: |
            test_workflow:
              - 'src/**'
              - 'test/**'
              - '.github/**'
      
      # Avoid multiple execution of the workflow 
      - name: "Exit workflow" 
        if:  steps.filter.outputs.test_workflow == 'true' && github.event_name == 'push'
        run: exit 1

      - name: "Cancel workflow"
        uses: vishnudxb/cancel-workflow@v1.2
        if: failure()
        with:
          repo: stoljarjo/FMIFlux.jl   # TODO change to thummeto
          workflow_id: ${{ github.run_id }}
          access_token: ${{ github.token }}

  build:
    needs: trigger
=======
>>>>>>> 6637cca3
    runs-on: ubuntu-latest
    outputs:
      flag_filter: ${{ steps.filter.outputs.test_workflow }}
    steps:
      - name: "Check out repository"
        uses: actions/checkout@v3

      - name: "Set path filter"
        uses: dorny/paths-filter@v2
        id: filter
        with:
          list-files: shell
          base: 'main'
          filters: |
            test_workflow:
              - 'src/**'
              - 'test/**'
              - '.github/**'

  build:
    needs: trigger
    runs-on: ubuntu-latest
    if: ${{ !(needs.trigger.outputs.flag_filter == 'true' && github.event_name == 'push')  && github.event.workflow_run.conclusion == 'success'}}
    steps:
      - name: "Check out repository"
        uses: actions/checkout@v3
        with:
          ref: main

      - name: "Copy examples, readme"
        env:
          SRC_BRANCH: 'origin/examples'
          SRC_FOLDER_PATH: 'examples'
        run: |
          git fetch
          git --work-tree=./docs/src checkout ${SRC_BRANCH/} -- $SRC_FOLDER_PATH/*.md $SRC_FOLDER_PATH/*.svg
          cp ./README.md ./docs/src/index.md

      - name: "Set up Julia"
        uses: julia-actions/setup-julia@v1
        with:
          version: '1.6'
          arch: x64

      - name: "Install dependencies"
        run: julia --project=docs/ -e 'using Pkg; Pkg.develop(PackageSpec(path=pwd())); Pkg.instantiate()'

      - name: "Build and deploy"
        env:
          GITHUB_TOKEN: ${{ secrets.GITHUB_TOKEN }} # For authentication with GitHub Actions token
          DOCUMENTER_KEY: ${{ secrets.DOCUMENTER_KEY }} # For authentication with SSH deploy key
        run: julia --project=docs/ docs/make.jl<|MERGE_RESOLUTION|>--- conflicted
+++ resolved
@@ -16,40 +16,6 @@
 
 jobs:
   trigger:
-<<<<<<< HEAD
-    runs-on: ubuntu-latest
-    steps:
-      - name: "Check out repository"
-        uses: actions/checkout@v3
-
-      - name: "Set path filter"
-        uses: dorny/paths-filter@v2
-        id: filter
-        with:
-          list-files: shell
-          filters: |
-            test_workflow:
-              - 'src/**'
-              - 'test/**'
-              - '.github/**'
-      
-      # Avoid multiple execution of the workflow 
-      - name: "Exit workflow" 
-        if:  steps.filter.outputs.test_workflow == 'true' && github.event_name == 'push'
-        run: exit 1
-
-      - name: "Cancel workflow"
-        uses: vishnudxb/cancel-workflow@v1.2
-        if: failure()
-        with:
-          repo: stoljarjo/FMIFlux.jl   # TODO change to thummeto
-          workflow_id: ${{ github.run_id }}
-          access_token: ${{ github.token }}
-
-  build:
-    needs: trigger
-=======
->>>>>>> 6637cca3
     runs-on: ubuntu-latest
     outputs:
       flag_filter: ${{ steps.filter.outputs.test_workflow }}
