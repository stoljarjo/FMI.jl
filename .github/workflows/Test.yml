--- conflicted
+++ resolved
@@ -16,11 +16,7 @@
   test:
     runs-on: ${{ matrix.os }}
     strategy:
-<<<<<<< HEAD
       fail-fast: false
-=======
-      fail-fast: true
->>>>>>> 6637cca3
       matrix:
         julia-version: ['1.6', '1']
         julia-arch: [x64]
